--- conflicted
+++ resolved
@@ -27,11 +27,6 @@
  * MERCHANTABILITY AND FITNESS FOR A PARTICULAR PURPOSE.
  */
 
-<<<<<<< HEAD
-#ifdef HAVE_CONFIG_H
-#include "config.h"
-#endif
-
 #ifdef _WIN32
   #include <pcap-stdinc.h>
 #else
@@ -44,18 +39,6 @@
     #include <sys/bitypes.h>
   #endif
   #include <sys/types.h>
-=======
-#ifdef WIN32
-#include <pcap-stdinc.h>
-#else /* WIN32 */
-#if HAVE_INTTYPES_H
-#include <inttypes.h>
-#elif HAVE_STDINT_H
-#include <stdint.h>
-#endif
-#ifdef HAVE_SYS_BITYPES_H
-#include <sys/bitypes.h>
->>>>>>> e9f1a559
 #endif
 
 #include <ctype.h>
